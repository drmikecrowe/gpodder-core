--- conflicted
+++ resolved
@@ -23,6 +23,16 @@
 #  Based on libpodcasts.py (thp, 2005-10-29)
 #
 
+import minidb
+import string
+import hashlib
+import itertools
+import datetime
+import time
+import shutil
+import glob
+import re
+import os
 import gpodder
 from gpodder import util
 from gpodder import coverart
@@ -31,19 +41,6 @@
 
 import logging
 logger = logging.getLogger(__name__)
-
-import os
-import re
-import glob
-import shutil
-import time
-import datetime
-import itertools
-
-import hashlib
-import string
-
-import minidb
 
 
 class NoHandlerForURL(Exception):
@@ -143,7 +140,7 @@
         subtitle = ''
         link = ''
         published = 0
-        chapters = lambda o: []
+        def chapters(o): return []
         state = gpodder.STATE_NORMAL
         is_new = True
         total_time = 0
@@ -504,7 +501,7 @@
         auth_username = ''
         auth_password = ''
         section = 'other'
-        download_strategy = lambda o: o.STRATEGY_DEFAULT
+        def download_strategy(o): return o.STRATEGY_DEFAULT
 
     def __init__(self, model):
         self._parent = model
@@ -768,17 +765,13 @@
         # Add new episodes to episodes
         self.episodes.extend(new_episodes)
 
-<<<<<<< HEAD
         # Verify that all episode art is up-to-date
         for episode in self.episodes:
-            self.model.core.cover_downloader.get_cover(self, download=self.model.core.config.auto.cover_art.download, episode=episode)
+            self.model.core.cover_downloader.get_cover(
+                self, download=self.model.core.config.auto.cover_art.download, episode=episode)
 
         # Sort episodes by pubdate, descending if default, ascending if chrono
         self.episodes.sort(key=lambda e: e.published, reverse=self.download_strategy != PodcastChannel.STRATEGY_CHRONO)
-=======
-        # Sort episodes by pubdate, descending
-        self.episodes.sort(key=lambda e: e.published, reverse=True)
->>>>>>> 5590c870
 
     def update(self):
         if self._updating:
@@ -795,7 +788,8 @@
 
             # Download the cover art if it's not yet available, don't run if no save_dir was created yet.
             if self.save_dir:
-                self.model.core.cover_downloader.get_cover(self, download=self.model.core.config.auto.cover_art.download)
+                self.model.core.cover_downloader.get_cover(
+                    self, download=self.model.core.config.auto.cover_art.download)
 
             self.save()
 
